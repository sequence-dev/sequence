#! /usr/bin/env python
import numpy as np

from landlab.components import LinearDiffuser

from .shoreline import find_shoreline


class SubmarineDiffuser(LinearDiffuser):

    _name = "Submarine Diffusion"

    _time_units = "y"

    _input_var_names = ("topographic__elevation", "sea_level__elevation")

    _output_var_names = ("topographic__elevation", "sediment_deposit__thickness")

    _var_units = {
        "topographic__elevation": "m",
        "sea_level__elevation": "m",
        "sediment_deposit__thickness": "m",
    }

    _var_mapping = {
        "topographic__elevation": "node",
        "sea_level__elevation": "grid",
        "sediment_deposit__thickness": "node",
    }

    _var_doc = {
        "topographic__elevation": "land and ocean bottom elevation, positive up",
        "sea_level__elevation": "Position of sea level",
        "sediment_deposit__thickness": "Thickness of deposition or erosion",
    }

    def __init__(
        self,
        grid,
        sea_level=0.0,
        plain_slope=0.0008,
        wave_base=60.0,
        shoreface_height=15.0,
        alpha=0.0005,
        shelf_slope=0.001,
        sediment_load=3.0,
        **kwds
    ):
        """Diffuse the ocean bottom.
        Parameters
        ----------
        grid: RasterModelGrid
            A landlab grid.
        sea_level: float, optional
            The current sea level (m).
        plain_slope: float, optional
            Slope of the delta plain (m / m).
        wave_base: float, optional
            Wave base (m).
        shoreface_height: float, optional
            Water depth of the shelf/slope break (m).
        alpha: float, optional
            Some coefficient (1 / m).
        shelf_slope: float, optional
            Slope of the shelf (m / m).
        sediment_load: float, optional
            Sediment load entering the profile (m2 / y).
        """
        self._plain_slope = float(plain_slope)
        self._wave_base = float(wave_base)
        self._shoreface_height = float(shoreface_height)
        self._alpha = float(alpha)
        self._shelf_slope = float(shelf_slope)
        self._load = float(sediment_load)
        self._sea_level = sea_level
        self._ksh = self._load / self._plain_slope

        grid.at_grid["sea_level__elevation"] = sea_level
        self._sea_level = grid.at_grid["sea_level__elevation"]

        grid.add_zeros("kd", at="node")
        grid.add_zeros("sediment_deposit__thickness", at="node")

        self._time = 0.0

        kwds.setdefault("linear_diffusivity", "kd")
        super(SubmarineDiffuser, self).__init__(grid, **kwds)

    @property
    def k0(self):
        return self._k0

    @property
    def k_land(self):
        return self._ksh

    @property
    def time(self):
        return self._time

    @property
    def sea_level(self):
        return self.grid.at_grid["sea_level__elevation"]

    @sea_level.setter
    def sea_level(self, sea_level):
        self.grid.at_grid["sea_level__elevation"] = sea_level

    def calc_diffusion_coef(self, x_of_shore):
<<<<<<< HEAD
        
=======
        """Calculate and store diffusion coefficient values.

        The example below tests the result with 3 of the middle-row nodes above
        sea level and three below, two of which are in deep water (below the
        default 60 m wave base).

        Examples
        --------
        >>> from landlab import RasterModelGrid
        >>> import numpy as np
        >>> grid = RasterModelGrid((3, 6), spacing=200.0)
        >>> z = grid.add_zeros('node', 'topographic__elevation')
        >>> z[6:12] = np.array([3., 3., 1., -1., -85., -85.])
        >>> sd = SubmarineDiffuser(grid)
        >>> len(sd._kd)  # one diffusivity value per grid node
        18
        >>> len(grid.at_node["kd"])  # "kd" field should exist and be the same
        18
        >>> kd = sd.calc_diffusion_coef(x_of_shore=500.0)
        >>> np.round(kd[6:12])
        array([ 3750.,  3750.,  3750.,   333.,  11.,  16.])
        """
>>>>>>> c35e870a
        sea_level = self.grid.at_grid["sea_level__elevation"]
        water_depth = sea_level - self._grid.at_node["topographic__elevation"]

        under_water = water_depth > 0.0
        deep_water = water_depth > self._wave_base
        land = ~under_water

        k = self.grid.at_node["kd"]

        x = self.grid.x_of_node
        b = ((self._shoreface_height * self._alpha + self._shelf_slope)
             * self.grid.dx)

        k[under_water] = (
            self._load
            * ((x[under_water] - x_of_shore) + self.grid.dx)
            / (water_depth[under_water] + b)
        )

        k[deep_water] *= np.exp(
            -(water_depth[deep_water] - self._wave_base) / self._wave_base
        )

        k[land] = self.k_land

        return k

    def run_one_step(self, dt):
        z_before = self.grid.at_node["topographic__elevation"].copy()

        shore = find_shoreline(
            self.grid.x_of_node[self.grid.node_at_cell],
            z_before[self.grid.node_at_cell],
            sea_level=self.grid.at_grid["sea_level__elevation"],
        )

        self.calc_diffusion_coef(shore)
        
        #set elevation at upstream boundary to ensure proper sediment influx
        z = self._grid.at_node["topographic__elevation"].reshape(self.grid.shape)
        x = self.grid.x_of_node.reshape(self.grid.shape)
        k = self._grid.at_node["kd"].reshape(self.grid.shape)
        #z[1, 0] = z[1,1] + self._load / k[1, 0] * (x[1,1]-x[1,0])
        z[1, 0] = z[1,1] + self._plain_slope * (x[1,1]-x[1,0])

        super(SubmarineDiffuser, self).run_one_step(dt)

        self.grid.at_node["sediment_deposit__thickness"][:] = (
            self.grid.at_node["topographic__elevation"] - z_before
        )

        self._time += dt<|MERGE_RESOLUTION|>--- conflicted
+++ resolved
@@ -107,9 +107,6 @@
         self.grid.at_grid["sea_level__elevation"] = sea_level
 
     def calc_diffusion_coef(self, x_of_shore):
-<<<<<<< HEAD
-        
-=======
         """Calculate and store diffusion coefficient values.
 
         The example below tests the result with 3 of the middle-row nodes above
@@ -132,7 +129,6 @@
         >>> np.round(kd[6:12])
         array([ 3750.,  3750.,  3750.,   333.,  11.,  16.])
         """
->>>>>>> c35e870a
         sea_level = self.grid.at_grid["sea_level__elevation"]
         water_depth = sea_level - self._grid.at_node["topographic__elevation"]
 
