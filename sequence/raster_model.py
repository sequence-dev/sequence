--- conflicted
+++ resolved
@@ -31,10 +31,7 @@
     def run_one_step(self, dt=None, output=None):
         """Run each component for one time step."""
         dt = dt or self.clock.step
-<<<<<<< HEAD
-=======
         self.clock.dt = dt
->>>>>>> 81c72c11
         self.clock.advance()
 
         self.advance_components(dt)
