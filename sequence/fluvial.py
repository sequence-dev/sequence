--- conflicted
+++ resolved
@@ -44,23 +44,13 @@
         super(Fluvial, self).__init__(grid, **kwds)
 
         # fixed parameters
-<<<<<<< HEAD
-        self.sand_grain = .001  # grain size = 1 mm
-        self.alpha = 10.  # ratio of channel depth to channel belt thickness  */ was 10.
-        self.beta = .1  # beta*h is flow depth of flood, beta = .1 to .5   */
-        # lambdap = .30
-        self.flood_period = 10.  # recurrence time of floods ~1-10 y  */
-        self.basin_width = 10000.  # Basin width or river spacing of 20 km */ was 5000.
-        self.basin_length = 100000.  # length for downstream increase in diffusion */ was 500000.
-=======
         self.sand_grain = 0.001  # grain size = 1 mm
-        self.alpha = 10.0  # ratio of channel depth to channel belt thickness  */
+        self.alpha = 10.0  # ratio of channel depth to channel belt thickness  */ was 10.
         self.beta = 0.1  # beta*h is flow depth of flood, beta = .1 to .5   */
         # lambdap = .30
         self.flood_period = 10.0  # recurrence time of floods ~1-10 y  */
-        self.basin_width = 5000.0  # Basin width or river spacing of 20 km */
-        self.basin_length = 500000.0  # length for downstream increase in diffusion */
->>>>>>> c35e870a
+        self.basin_width = 10000.0  # Basin width or river spacing of 20 km */ was 5000.
+        self.basin_length = 100000.0  # length for downstream increase in diffusion */ was 500000.
 
         self.sand_frac = sand_frac
         self.sediment_load = sediment_load
@@ -71,21 +61,12 @@
 
     def run_one_step(self, dt):
         # Upstream boundary conditions  */
-<<<<<<< HEAD
         mud_vol = self.sediment_load * (1. - self.sand_frac)/self.sand_frac
         sand_vol = self.sediment_load
         qs = (
             10.
             * np.sqrt(9.8 * (self.sand_density / 1000. - 1.))
             * (self.sand_grain ** 1)
-=======
-        mud_vol = self.sediment_load / (1.0 - self.sand_frac)
-        sand_vol = self.sediment_load
-        qs = (
-            10.0
-            * np.sqrt(9.8 * (self.sand_density / 1000.0 - 1.0))
-            * (self.sand_grain ** 1.5)
->>>>>>> c35e870a
         )
         # m^2/s  units */
         #print (self.sand_frac,mud_vol,sand_vol,qs)
@@ -96,14 +77,9 @@
         conc_mud = np.zeros(self.grid.shape[1])
         conc_mud[0] = mud_vol / qw
 
-<<<<<<< HEAD
         #channel_width = sand_vol * self.basin_width / qs / 31536000.
         channel_width = sand_vol / qs 
         
-=======
-        channel_width = sand_vol * self.basin_width / qs / 31536000.0
-
->>>>>>> c35e870a
         x = self.grid.x_of_node.reshape(self.grid.shape)[1]
         z = self.grid.at_node["topographic__elevation"].reshape(self.grid.shape)[1]
 
@@ -157,13 +133,8 @@
         percent_sand.fill(0.)
 
         for i in np.where(land)[0]:
-<<<<<<< HEAD
-            if channel_width / channel_depth[i] > 75.:
+            if channel_width / channel_depth[i] > 75.0:
                 epsilon = 0.4
-=======
-            if channel_width / channel_depth[i] > 75.0:
-                epsilon = 0.8
->>>>>>> c35e870a
                 # braided 0.3-0.5  */
             else:
                 epsilon = 0.125
@@ -181,30 +152,17 @@
                 * channel_depth[i]
                 / self.flood_period
                 * conc_mud[i]
-<<<<<<< HEAD
-                #* dt
-                #* 1000.
-=======
-                * dt
-                * 1000.0
->>>>>>> c35e870a
+                # * dt
+                # * 1000.
             )
             if r_fp[i] > r_cb[i]:
                 r_fp[i] = r_cb[i]
 
             # Find avulsion rate and sand density   */
-
-<<<<<<< HEAD
-            if r_b[i] > 0.:
+            if r_b[i] > 0.0:
 
                 bigN = self.alpha * (r_cb[i] - r_fp[i]) / r_b[i]
-                if bigN > 1.:
-=======
-            if dz[i] > 0.0:
-
-                bigN = self.alpha * (r_cb[i] - r_fp) / r_b[i]
                 if bigN > 1.0:
->>>>>>> c35e870a
                     r_cb[i] *= bigN
                 # rate is bigger because of avulsions */
 
@@ -214,13 +172,8 @@
 
                 else:
                     bigN = self.alpha * (r_cb[i] - r_fp[i]) / r_b[i]
-<<<<<<< HEAD
-                    percent_sand[i] = 1. - np.exp(
-                        -1. * width_cb / self.basin_width * bigN
-=======
-                    percent_sand[i] = 1.0 - (1 - width_cb / self.basin_width) * np.exp(
-                        -1.0 * width_cb / self.basin_width * bigN
->>>>>>> c35e870a
+                    percent_sand[i] = 1.0 - np.exp(
+                        - 1.0 * width_cb / self.basin_width * bigN
                     )
             else:
                 percent_sand[i] = 0.
@@ -232,32 +185,14 @@
                     percent_sand[i] * self.grid.dx * (dz[i] + dz[i + 1]) / 2 / dt
                 )
                 mud_vol -= (
-<<<<<<< HEAD
                     (1. - percent_sand[i]) * self.grid.dx * (dz[i] + dz[i + 1]) / 2 / dt
                 )
             diffusion = (
                 self.sediment_load
-                / self.plain_slope   #slope[i]
+                / self.plain_slope   # slope[i]
             )  # question is i correct? Yes - add increasing water downstream
             #* (1. + i * self.grid.dx / self.basin_length) 
            
             qw = diffusion / 0.61
             conc_mud[i + 1] = mud_vol / qw
-            channel_depth[i] = (self.sand_density - 1000.)/1000. * self.sand_grain / slope[i]
-        #print (sand_vol, mud_vol, self.sand_frac)
-=======
-                    (1.0 - percent_sand[i])
-                    * self.grid.dx
-                    * (dz[i] * dz[i + 1])
-                    / 2
-                    / dt
-                )
-            diffusion = (
-                self.sediment_load
-                / slope[i]
-                * (1.0 + i * self.grid.dx / self.basin_length)
-            )  # question is i correct?
-            qw = diffusion / 0.61
-            conc_mud[i + 1] = mud_vol / qw
-            channel_depth[i] = (self.sand_density - 1000.0) * self.sand_grain / slope[1]
->>>>>>> c35e870a
+            channel_depth[i] = (self.sand_density - 1000.)/1000. * self.sand_grain / slope[i]