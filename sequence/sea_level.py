--- conflicted
+++ resolved
@@ -1,10 +1,7 @@
 import numpy as np
-<<<<<<< HEAD
+
 from landlab import Component
 from scipy import interpolate
-=======
-from scipy.interpolate import interp1d
->>>>>>> 278492c9
 
 from landlab import Component
 
@@ -41,10 +38,6 @@
         """
         super(SeaLevelTimeSeries, self).__init__(grid, **kwds)
 
-<<<<<<< HEAD
-        data = np.loadtxt(filepath, delimiter=",")
-        self._sea_level = interpolate.interp1d(
-=======
         self._filepath = filepath
         self._kind = kind
 
@@ -55,8 +48,7 @@
 
     @staticmethod
     def _sea_level_interpolator(data, kind="linear"):
-        return interp1d(
->>>>>>> 278492c9
+        return interpolate.interp1d(
             data[:, 0],
             data[:, 1],
             kind=kind,
