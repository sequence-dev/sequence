#! /usr/bin/env python
import numpy as np
<<<<<<< HEAD
from landlab import Component
from scipy import interpolate
=======
from scipy.interpolate import interp1d
>>>>>>> 278492c9

from landlab import Component


class BathymetryReader(Component):

    _name = "Bathymetry"

    _input_var_names = ()

    _output_var_names = ("topographic__elevation",)

    _var_units = {"topographic__elevation": "m"}

    _var_mapping = {"topographic__elevation": "node"}

    _var_doc = {"topographic__elevation": "Surface elevation"}

    def __init__(self, grid, filepath=None, kind="linear", **kwds):
        """Generate a bathymetric profile from a file.

        Parameters
        ----------
        grid: RasterModelGrid
            A landlab grid.
        filepath: str
            Name of csv-formatted bathymetry file.
        kind: str, optional
            Kind of interpolation as a string (one of 'linear',
            'nearest', 'zero', 'slinear', 'quadratic', 'cubic').
            Default is 'linear'.
        """
        super(BathymetryReader, self).__init__(grid, **kwds)

        data = np.loadtxt(filepath, delimiter=",", comments="#")
        self._bathymetry = interpolate.interp1d(
            data[:, 0],
            data[:, 1],
            kind=kind,
            copy=True,
            assume_sorted=True,
            bounds_error=True,
        )

        if "topographic__elevation" not in self.grid.at_node:
            self.grid.add_zeros("topographic__elevation", at="node")

    @property
    def x(self):
        return self.grid.x_of_node[self.grid.nodes_at_bottom_edge]

    @property
    def z(self):
        return self.grid.at_node["topographic__elevation"][
            self.grid.nodes_at_bottom_edge
        ]

    def run_one_step(self, dt=None):
        z = self.grid.at_node["topographic__elevation"].reshape(self.grid.shape)
        z[:] = self._bathymetry(self.grid.x_of_node[self.grid.nodes_at_bottom_edge])<|MERGE_RESOLUTION|>--- conflicted
+++ resolved
@@ -1,11 +1,8 @@
 #! /usr/bin/env python
 import numpy as np
-<<<<<<< HEAD
+
 from landlab import Component
 from scipy import interpolate
-=======
-from scipy.interpolate import interp1d
->>>>>>> 278492c9
 
 from landlab import Component
 
