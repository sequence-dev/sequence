#! /usr/bin/env python
import numpy as np


<<<<<<< HEAD
def interp_shoreline_point(x, z, sea_level=0., kind="cubic"):
=======
def find_shoreline(x, z, sea_level=0.0, kind="cubic"):
>>>>>>> c35e870a
    """Find the shoreline of a profile.

    Parameters
    ----------
    x : array of float
        X-positions of profile.
    z : array of float
        Elevations along the profile.
    sea_level : float, optional
        Elevation of sea level.
    kind : str, optional
        Interpolation method used to find shoreline. Values are the same
        as those used for `scipy.interpolate.interp1d`. Default is `'cubic'`.

    Returns
    -------
    float
        X-position of the shoreline.

    Examples
    --------
    >>> from sequence.shoreline import find_shoreline
    >>> import numpy as np

    Create a linearly-dipping profile.

    >>> x = np.arange(10.)
    >>> z = - x + 5.
    >>> z
    array([ 5.,  4.,  3.,  2.,  1.,  0., -1., -2., -3., -4.])

    Find the shoreline.

    >>> find_shoreline(x, z, kind='linear')
    5.0
    >>> find_shoreline(x, z, sea_level=.25, kind='linear')
    4.75

    If sea level is higher/lower than the max/min elevation, return
    the first/last *x* value.

    >>> find_shoreline(x, z, sea_level=100., kind='linear')
    0.0
    >>> find_shoreline(x, z, sea_level=-100., kind='linear')
    9.0
    """
    from scipy.interpolate import interp1d
    from scipy.optimize import bisect

    x = np.asarray(x)
    z = np.asarray(z)

    try:
        index_at_shore = find_shoreline_index(x, z, sea_level=sea_level)
    except ValueError:
        if z[0] < sea_level:
            x_of_shoreline = x[0]
        else:
            x_of_shoreline = x[-1]
    else:
        func = interp1d(x, z - sea_level, kind=kind)
        x_of_shoreline = bisect(func, x[index_at_shore - 1], x[index_at_shore])
        
        
    return x_of_shoreline


<<<<<<< HEAD
def find_shoreline(x, z, sea_level=0.):
    try:
        index_at_shore = find_shoreline_index(x, z, sea_level=sea_level)
    except ValueError:
        if z[0] < sea_level:
            index_at_shore = 0
        else:
            index_at_shore = len(x)-1
   
=======
def interp_shoreline_point(x, z, sea_level=0.0):
    index_at_shore = find_shoreline_index(x, z, sea_level=sea_level)
>>>>>>> c35e870a

    p_land = np.polyfit(
        x[index_at_shore - 3 : index_at_shore],
        z[index_at_shore - 3 : index_at_shore],
        2,
    )
    p_sea = np.polyfit(
        x[index_at_shore : index_at_shore + 3],
        z[index_at_shore : index_at_shore + 3],
        2,
    )


    root_land = np.roots(p_land)
    root_sea = np.roots(p_sea)
        
    i = np.argmin(np.abs(root_sea-x[index_at_shore]))
    x_sea = root_sea[i]
    x_sea = np.clip(x_sea,x[index_at_shore-1],x[index_at_shore]) 
        
    i = np.argmin(np.abs(root_land-x[index_at_shore]))
    x_land = root_land[i]
    x_land = np.clip(x_land,x[index_at_shore-1],x[index_at_shore])
    
    if np.isreal(x_land) and np.isreal(x_sea):
        x_of_shoreline = (x_sea+x_land)/2
    elif np.isreal(x_land) and not np.isreal(x_sea):
        x_of_shoreline = np.real(x_land)
    elif not np.isreal(x_land) and np.isreal(x_sea):
        x_of_shoreline = np.real(x_sea)
    else:
        x_of_shoreline = (np.real(x_land) + np.real(x_sea))/2
            
    # print (index_at_shore,z[index_at_shore - 3:index_at_shore+3] - sea_level, x[index_at_shore], x_land,  x_sea, x_of_shoreline)
    
    #x_of_shoreline = x_of_shoreline + 250.
        
    return x_of_shoreline


def insert_shoreline_point(x, z, sea_level=0.0):
    from bisect import bisect

    (x_shore, z_shore) = interp_shoreline_point(x, z, sea_level=sea_level)
    index = bisect(x, x_shore)

    return np.insert(x, index, x_shore), np.insert(z, index, z_shore)


def find_shoreline_index(x, z, sea_level=0.0):
    """Find the landward-index of the shoreline.

    Parameters
    ----------
    x : array of float
        X-positions of profile.
    z : array of float
        Elevations along the profile.
    sea_level : float, optional
        Elevation of sea level.

    Returns
    -------
    int
        Index into *z* landward of the shoreline.

    Raises
    ------
    ValueError
        If the profile does not contain a shoreline.

    Examples
    --------
    >>> from sequence.shoreline import find_shoreline_index
    >>> import numpy as np

    Create a linearly-dipping profile.

    >>> x = np.arange(10.)
    >>> z = - x + 5.
    >>> z
    array([ 5.,  4.,  3.,  2.,  1.,  0., -1., -2., -3., -4.])

    Find the shoreline.

    >>> find_shoreline_index(x, z)
    6
    >>> find_shoreline_index(x, z, sea_level=.25)
    5

    If sea level is higher/lower than the max/min elevation, raise
    a `ValueError`.

    >>> find_shoreline_index(x, z, sea_level=100.)
    ...     # doctest: +IGNORE_EXCEPTION_DETAIL
    Traceback (most recent call last):
    ValueError: profile does not contain shoreline
    >>> find_shoreline_index(x, z, sea_level=-100.)
    Traceback (most recent call last):
    ...
    ValueError: profile does not contain shoreline
    """
    (below_water,) = np.where(z < sea_level)

    if len(below_water) == 0 or len(below_water) == len(x):
        raise ValueError("profile does not contain shoreline")
    else:
        return below_water[0]<|MERGE_RESOLUTION|>--- conflicted
+++ resolved
@@ -2,11 +2,7 @@
 import numpy as np
 
 
-<<<<<<< HEAD
-def interp_shoreline_point(x, z, sea_level=0., kind="cubic"):
-=======
 def find_shoreline(x, z, sea_level=0.0, kind="cubic"):
->>>>>>> c35e870a
     """Find the shoreline of a profile.
 
     Parameters
@@ -69,13 +65,11 @@
     else:
         func = interp1d(x, z - sea_level, kind=kind)
         x_of_shoreline = bisect(func, x[index_at_shore - 1], x[index_at_shore])
-        
-        
+
     return x_of_shoreline
 
 
-<<<<<<< HEAD
-def find_shoreline(x, z, sea_level=0.):
+def find_shoreline_polyfit(x, z, sea_level=0.):
     try:
         index_at_shore = find_shoreline_index(x, z, sea_level=sea_level)
     except ValueError:
@@ -83,11 +77,6 @@
             index_at_shore = 0
         else:
             index_at_shore = len(x)-1
-   
-=======
-def interp_shoreline_point(x, z, sea_level=0.0):
-    index_at_shore = find_shoreline_index(x, z, sea_level=sea_level)
->>>>>>> c35e870a
 
     p_land = np.polyfit(
         x[index_at_shore - 3 : index_at_shore],
@@ -120,11 +109,7 @@
         x_of_shoreline = np.real(x_sea)
     else:
         x_of_shoreline = (np.real(x_land) + np.real(x_sea))/2
-            
-    # print (index_at_shore,z[index_at_shore - 3:index_at_shore+3] - sea_level, x[index_at_shore], x_land,  x_sea, x_of_shoreline)
-    
-    #x_of_shoreline = x_of_shoreline + 250.
-        
+
     return x_of_shoreline
 
 
