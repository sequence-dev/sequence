--- conflicted
+++ resolved
@@ -53,13 +53,8 @@
   -   id: pyupgrade
       args: [--py38-plus]
 
-<<<<<<< HEAD
-- repo: https://github.com/PyCQA/isort
-  rev: 5.13.2
-=======
 - repo: https://github.com/asottile/reorder-python-imports
   rev: v3.12.0
->>>>>>> ba219088
   hooks:
   - id: reorder-python-imports
     args: [--py310-plus, --add-import, "from __future__ import annotations"]
